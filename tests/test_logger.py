"""Unit tests for fed_mgr.logger module.

These tests cover:
- Logger creation and configuration in get_logger
- Log level setting
- Log message formatting
"""

import logging
import re

from fed_mgr.logger import LogLevelEnum, get_logger


<<<<<<< HEAD
def test_get_logger_returns_logger_and_sets_level(monkeypatch):
    """Test that get_logger returns a logger with the correct name and log level."""
    logger = get_logger(log_level=logging.WARNING)
=======
def test_log_level_enum_values():
    """Test that LogLevelEnum values match the standard logging levels."""
    assert LogLevelEnum.DEBUG == logging.DEBUG
    assert LogLevelEnum.INFO == logging.INFO
    assert LogLevelEnum.WARNING == logging.WARNING
    assert LogLevelEnum.ERROR == logging.ERROR
    assert LogLevelEnum.CRITICAL == logging.CRITICAL


def test_get_logger_returns_logger_and_sets_level():
    """Test that get_logger returns a logger with the correct name and log level."""
    logger = get_logger(logging.WARNING)
>>>>>>> 95381c32
    assert isinstance(logger, logging.Logger)
    assert logger.name == "fed-mgr-api"
    assert logger.level == logging.WARNING


def test_get_logger_adds_stream_handler_and_formatter():
    """Test that get_logger adds a StreamHandler with the correct formatter."""
<<<<<<< HEAD
    logger = get_logger(log_level=logging.INFO)
=======
    logger = get_logger(logging.INFO)
>>>>>>> 95381c32
    # There should be at least one StreamHandler
    handlers = [h for h in logger.handlers if isinstance(h, logging.StreamHandler)]
    assert handlers, "No StreamHandler attached to logger"
    # The formatter should match the expected format
    formatter = handlers[0].formatter
    log_record = logging.LogRecord(
        name="fed-mgr-api",
        level=logging.INFO,
        pathname="test.py",
        lineno=1,
        msg="Test message",
        args=(),
        exc_info=None,
    )
    formatted = formatter.format(log_record)
    # Check for expected fields in the formatted log
    assert re.search(r"\d{4}-\d{2}-\d{2}", formatted)  # Date
    assert "INFO" in formatted
    assert "fed-mgr-api" in formatted
    assert "Test message" in formatted
    assert "processName" in formatter._fmt
    assert "threadName" in formatter._fmt<|MERGE_RESOLUTION|>--- conflicted
+++ resolved
@@ -12,11 +12,6 @@
 from fed_mgr.logger import LogLevelEnum, get_logger
 
 
-<<<<<<< HEAD
-def test_get_logger_returns_logger_and_sets_level(monkeypatch):
-    """Test that get_logger returns a logger with the correct name and log level."""
-    logger = get_logger(log_level=logging.WARNING)
-=======
 def test_log_level_enum_values():
     """Test that LogLevelEnum values match the standard logging levels."""
     assert LogLevelEnum.DEBUG == logging.DEBUG
@@ -28,8 +23,7 @@
 
 def test_get_logger_returns_logger_and_sets_level():
     """Test that get_logger returns a logger with the correct name and log level."""
-    logger = get_logger(logging.WARNING)
->>>>>>> 95381c32
+    logger = get_logger(log_level=logging.WARNING)
     assert isinstance(logger, logging.Logger)
     assert logger.name == "fed-mgr-api"
     assert logger.level == logging.WARNING
@@ -37,11 +31,7 @@
 
 def test_get_logger_adds_stream_handler_and_formatter():
     """Test that get_logger adds a StreamHandler with the correct formatter."""
-<<<<<<< HEAD
     logger = get_logger(log_level=logging.INFO)
-=======
-    logger = get_logger(logging.INFO)
->>>>>>> 95381c32
     # There should be at least one StreamHandler
     handlers = [h for h in logger.handlers if isinstance(h, logging.StreamHandler)]
     assert handlers, "No StreamHandler attached to logger"
