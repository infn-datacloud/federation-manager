--- conflicted
+++ resolved
@@ -207,12 +207,8 @@
         int,
         Field(
             default=104857600,
-<<<<<<< HEAD
+            ge=0,
             description="Maximum size of the request to send in bytes.",
-=======
-            ge=0,
-            description="Maximum size of a request to send to kafka (B).",
->>>>>>> 986e9ff7
         ),
     ]
     KAFKA_CLIENT_NAME: Annotated[
