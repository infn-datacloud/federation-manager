import asyncio
import json
import typing
from logging import Logger

import aiokafka as ak
import sqlmodel
from aiokafka import AIOKafkaConsumer, AIOKafkaProducer
<<<<<<< HEAD
=======
from aiokafka.errors import (
    ConsumerStoppedError,
    KafkaConnectionError,
    RecordTooLargeError,
    UnsupportedVersionError,
)
from aiokafka.helpers import create_ssl_context

from fed_mgr.config import Settings
from fed_mgr.v1.models import Provider
from fed_mgr.v1.schemas import (
    KafkaEvaluateProviderMessage,
    KafkaFederationResultsMessage,
    KafkaMonitoringResultsMessage,
)


def add_ssl_parameters(settings: Settings) -> dict[str, Any]:
    """Add SSL configuration parameters for Kafka connection based on provided settings.

    This function constructs a dictionary of SSL-related keyword arguments required for
    secure Kafka communication.

    Args:
        settings (Settings): The settings object containing Kafka SSL configurations.

    Returns:
        dict[str, Any]: A dictionary containing SSL configuration parameters for Kafka.

    Raises:
        ValueError: If the KAFKA_SSL_PASSWORD is None when SSL is enabled.

    """
    if settings.KAFKA_SSL_PASSWORD is None:
        raise ValueError(
            "KAFKA_SSL_PASSWORD can't be None when KAFKA_SSL_ENABLE is True"
        )
    context = create_ssl_context(
        ssl_cafile=settings.KAFKA_SSL_CACERT_PATH,
        ssl_certfile=settings.KAFKA_SSL_CERT_PATH,
        ssl_keyfile=settings.KAFKA_SSL_KEY_PATH,
        ssl_password=settings.KAFKA_SSL_PASSWORD,
    )
    return {"security_protocol": "SSL", "ssl_context": context}


def create_kafka_producer(
    settings: Settings, logger: Logger
) -> AIOKafkaProducer | None:
    """Create and configure a KafkaProducer instance based on the provided settings.

    This function sets up a Kafka producer with JSON value serialization, idempotence,
    and other options as specified in the `settings` object. If SSL is enabled, it loads
    the necessary SSL certificates and password from the provided paths.

    Args:
        settings (Settings): Configuration object containing Kafka connection and
            security settings.
        logger (Logger): Logger instance for logging errors and information.

    Returns:
        AIOKafkaProducer: Configured Kafka producer instance.

    """
    kwargs = {
        "client_id": settings.KAFKA_CLIENT_NAME,
        "bootstrap_servers": settings.KAFKA_BOOTSTRAP_SERVERS,
        "value_serializer": lambda x: json.dumps(x, sort_keys=True).encode("utf-8"),
        "max_request_size": settings.KAFKA_MAX_REQUEST_SIZE,
        "acks": "all",
        "enable_idempotence": True,
    }

    try:
        if settings.KAFKA_SSL_ENABLE:
            logger.info("SSL enabled")
            ssl_kwargs = add_ssl_parameters(settings=settings)
            kwargs = {**kwargs, **ssl_kwargs}

        return AIOKafkaProducer(**kwargs)

    except Exception as e:
        msg = f"Failed to create producer: {e.args[0]}"
        logger.error(msg)


async def send(producer: AIOKafkaProducer, topic: str, message: dict[str, Any]) -> None:
    """Send a message to a specified Kafka topic using an asynchronous producer.

    This function starts the given AIOKafkaProducer, sends the provided message to the
    specified topic, and ensures the producer is stopped after the operation, regardless
    of success or failure.

    Args:
        producer (AIOKafkaProducer): The asynchronous Kafka producer instance.
        topic (str): The name of the Kafka topic to send the message to.
        message (dict[str, Any]): The message payload to send.

    Returns:
        None

    Raises:
        Any exceptions raised by producer.start(), producer.send_and_wait(), or
        producer.stop() will propagate.

    """
    await producer.start()
    try:
        await producer.send_and_wait(topic, message)
    finally:
        await producer.stop()


async def send_provider_to_be_evaluated(
    provider: Provider, settings: Settings, logger: Logger
) -> None:
    """Asynchronously send evaluation messages for a provider to Kafka for each region.

    Args:
        provider (Provider): The provider object containing projects and regions to be
            evaluated.
        settings (Settings): Application settings including Kafka configuration and
            message version.
        logger (Logger): Logger instance for logging events.

    Returns:
        None

    Raises:
        StopIteration: If no root project is found in provider.projects.
        Exception: Propagates exceptions from Kafka producer creation or message sending

    """
    producer = create_kafka_producer(settings, logger)
    root_project = next(filter(lambda p: p.is_root, provider.projects))
    for region in provider.regions:
        message = KafkaEvaluateProviderMessage(
            msg_version=settings.KAFKA_EVALUATE_PROVIDERS_MSG_VERSION,
            auth_endpoint=provider.auth_endpoint,
            region_name=region.name,
            project_name=root_project.name,
            flavor_name=None,
            public_net_name=None,
            cinder_net_id=None,
            floating_ips_enable=False,
        )
        await send(producer, settings.KAFKA_EVALUATE_PROVIDERS_TOPIC, message)
>>>>>>> 8aa51953

from fed_mgr.config import Settings, get_settings
from fed_mgr.logger import get_logger

type KafkaSSLContext = dict[str, str | dict[str, str | None]]
type KafkaContext = dict[str, str | dict[str, str | None]]
type KafkaMessage = ak.ConsumerRecord[str, str]
type Callback = typing.Callable[KafkaMessage, None]


class KafkaHandler:
    def __init__(self):
        self._settings: Settings = get_settings()
        ssl_context = self.__create_ssl_context()
        self._consumer_context = self.__create_consumer_context(ssl_context)
        self._producer_context = self.__create_producer_context(ssl_context)
        self._logger: Logger = get_logger(self._settings, "kafka")
        self._tasks: set[asyncio.Task] = set()

    def __del__(self):
        for task in self._tasks:
            if not task.done():
                task.cancel()

    def __create_ssl_context(self) -> KafkaSSLContext | None:
        if self._settings.KAFKA_SSL_CERT_PATH is None:
            return
        return {
            "security_protocol": "SSL",
            "ssl_context": {
                "ssl_cafile": self._settings.KAFKA_SSL_CERT_PATH,
                "ssl_certfile": self._settings.KAFKA_SSL_CERT_PATH,
                "ssl_keyfile": self._settings.KAFKA_SSL_KEY_PATH,
                "ssl_password": self._settings.KAFKA_SSL_PASSWORD,
            },
        }

    def __create_consumer_context(self, ssl_context: KafkaSSLContext | None):
        def deserializer(b: bytes) -> dict[str, str | int | float]:
            return json.loads(b.decode("utf-8"))

        context = {
            "client_id": self._settings.KAFKA_CLIENT_NAME,
            "bootstrap_servers": self._settings.KAFKA_BOOTSTRAP_SERVERS,
            "value_deserializer": deserializer,
            "fetch_max_bytes": self._settings.KAFKA_MAX_REQUEST_SIZE,
            "consumer_timeout_ms": self._settings.KAFKA_TIMEOUT,
            "auto_offset_reset": "earliest",
            "enable_auto_commit": False,
            "group_id": "fed-mgr-group",
            "auto_commit_interval_ms": 1000,
            "max_poll_records": 5,
        }
        if ssl_context:
            context = {**context, **ssl_context}
        return context

    def __create_producer_context(self, ssl_context: KafkaSSLContext | None):
        def serializer(d: dict[str, str | bool | dict[str, str | bool]]):
            return json.dumps(d, sort_keys=True).encode("utf-8")

        context = {
            "client_id": self._settings.KAFKA_CLIENT_NAME,
            "bootstrap_servers": self._settings.KAFKA_BOOTSTRAP_SERVERS,
            "value_serializer": serializer,
            "max_request_size": self._settings.KAFKA_MAX_REQUEST_SIZE,
            "acks": "all",
            "enable_idempotence": True,
        }
        if ssl_context:
            context = {**context, **ssl_context}
        return context

    async def __start_consumer(self, *topic, callback: Callback):
        consumer = AIOKafkaConsumer(*topic, **self._consumer_context)
        await consumer.start()
        try:
            async for message in consumer:
                callback(message)  # must be idempotent
                await consumer.commit()
        finally:
            self._logger.info("Stopping KafkaConsumer")
            await consumer.stop()

    async def __send_one(self, topic: str, message: str):
        producer = AIOKafkaProducer(**self._producer_context)
        await producer.start()
        try:
            await producer.send_and_wait(topic, message, partition=0)
            self._logger.debug("message dispatched")
        finally:
            await producer.stop()

    def __on_task_complete(self, task):
        self._tasks.remove(task)

    def settings(self):
        return self._settings

    def logger(self):
        return self._logger

    def listen_topic(self, *topic, callback: Callback) -> None:
        task = asyncio.create_task(self.__start_consumer(*topic, callback=callback))
        task.add_done_callback(self.__on_task_complete)
        self._tasks.add(task)

    def send(self, topic: str, message: str):
        task = asyncio.create_task(self.__send_one(topic, message))
        task.add_done_callback(self.__on_task_complete)
        self._tasks.add(task)


class KafkaApp:
    def __init__(self, session: sqlmodel.Session | None = None):
        settings = get_settings()
        self._handler = KafkaHandler()
        self._logger = self._handler.logger()
        self._session = session
        self.__listen(settings.KAFKA_EVALUATE_PROVIDERS_TOPIC, self.__on_message)
        self._logger.info("KafkaApp started")

    def __del__(self):
        self._logger.info("KafkaApp exited")

    def __listen(self, topic: str, callback: Callback):
        self._handler.listen_topic(topic, callback=callback)
        self._logger.info("Listening topic %s", topic)

    def __on_message(self, message: KafkaMessage) -> None:
        self._logger.debug(
            "message arrived on topic %s, partition: %s offset: %s, value: %s",
            message.topic,
            message.partition,
            message.offset,
            message.value,
        )

    def send(self, topic: str, message: str):
        self._handler.send(topic, message)


async def main():
    """Start example application."""
    app = KafkaApp()

    while True:
        app.send("evaluate-providers", '{"msg": "hello!"}')
        await asyncio.sleep(2)


if __name__ == "__main__":
    try:
        asyncio.run(main())
    except (asyncio.CancelledError, KeyboardInterrupt):
        pass<|MERGE_RESOLUTION|>--- conflicted
+++ resolved
@@ -6,156 +6,13 @@
 import aiokafka as ak
 import sqlmodel
 from aiokafka import AIOKafkaConsumer, AIOKafkaProducer
-<<<<<<< HEAD
-=======
+
 from aiokafka.errors import (
     ConsumerStoppedError,
     KafkaConnectionError,
     RecordTooLargeError,
     UnsupportedVersionError,
 )
-from aiokafka.helpers import create_ssl_context
-
-from fed_mgr.config import Settings
-from fed_mgr.v1.models import Provider
-from fed_mgr.v1.schemas import (
-    KafkaEvaluateProviderMessage,
-    KafkaFederationResultsMessage,
-    KafkaMonitoringResultsMessage,
-)
-
-
-def add_ssl_parameters(settings: Settings) -> dict[str, Any]:
-    """Add SSL configuration parameters for Kafka connection based on provided settings.
-
-    This function constructs a dictionary of SSL-related keyword arguments required for
-    secure Kafka communication.
-
-    Args:
-        settings (Settings): The settings object containing Kafka SSL configurations.
-
-    Returns:
-        dict[str, Any]: A dictionary containing SSL configuration parameters for Kafka.
-
-    Raises:
-        ValueError: If the KAFKA_SSL_PASSWORD is None when SSL is enabled.
-
-    """
-    if settings.KAFKA_SSL_PASSWORD is None:
-        raise ValueError(
-            "KAFKA_SSL_PASSWORD can't be None when KAFKA_SSL_ENABLE is True"
-        )
-    context = create_ssl_context(
-        ssl_cafile=settings.KAFKA_SSL_CACERT_PATH,
-        ssl_certfile=settings.KAFKA_SSL_CERT_PATH,
-        ssl_keyfile=settings.KAFKA_SSL_KEY_PATH,
-        ssl_password=settings.KAFKA_SSL_PASSWORD,
-    )
-    return {"security_protocol": "SSL", "ssl_context": context}
-
-
-def create_kafka_producer(
-    settings: Settings, logger: Logger
-) -> AIOKafkaProducer | None:
-    """Create and configure a KafkaProducer instance based on the provided settings.
-
-    This function sets up a Kafka producer with JSON value serialization, idempotence,
-    and other options as specified in the `settings` object. If SSL is enabled, it loads
-    the necessary SSL certificates and password from the provided paths.
-
-    Args:
-        settings (Settings): Configuration object containing Kafka connection and
-            security settings.
-        logger (Logger): Logger instance for logging errors and information.
-
-    Returns:
-        AIOKafkaProducer: Configured Kafka producer instance.
-
-    """
-    kwargs = {
-        "client_id": settings.KAFKA_CLIENT_NAME,
-        "bootstrap_servers": settings.KAFKA_BOOTSTRAP_SERVERS,
-        "value_serializer": lambda x: json.dumps(x, sort_keys=True).encode("utf-8"),
-        "max_request_size": settings.KAFKA_MAX_REQUEST_SIZE,
-        "acks": "all",
-        "enable_idempotence": True,
-    }
-
-    try:
-        if settings.KAFKA_SSL_ENABLE:
-            logger.info("SSL enabled")
-            ssl_kwargs = add_ssl_parameters(settings=settings)
-            kwargs = {**kwargs, **ssl_kwargs}
-
-        return AIOKafkaProducer(**kwargs)
-
-    except Exception as e:
-        msg = f"Failed to create producer: {e.args[0]}"
-        logger.error(msg)
-
-
-async def send(producer: AIOKafkaProducer, topic: str, message: dict[str, Any]) -> None:
-    """Send a message to a specified Kafka topic using an asynchronous producer.
-
-    This function starts the given AIOKafkaProducer, sends the provided message to the
-    specified topic, and ensures the producer is stopped after the operation, regardless
-    of success or failure.
-
-    Args:
-        producer (AIOKafkaProducer): The asynchronous Kafka producer instance.
-        topic (str): The name of the Kafka topic to send the message to.
-        message (dict[str, Any]): The message payload to send.
-
-    Returns:
-        None
-
-    Raises:
-        Any exceptions raised by producer.start(), producer.send_and_wait(), or
-        producer.stop() will propagate.
-
-    """
-    await producer.start()
-    try:
-        await producer.send_and_wait(topic, message)
-    finally:
-        await producer.stop()
-
-
-async def send_provider_to_be_evaluated(
-    provider: Provider, settings: Settings, logger: Logger
-) -> None:
-    """Asynchronously send evaluation messages for a provider to Kafka for each region.
-
-    Args:
-        provider (Provider): The provider object containing projects and regions to be
-            evaluated.
-        settings (Settings): Application settings including Kafka configuration and
-            message version.
-        logger (Logger): Logger instance for logging events.
-
-    Returns:
-        None
-
-    Raises:
-        StopIteration: If no root project is found in provider.projects.
-        Exception: Propagates exceptions from Kafka producer creation or message sending
-
-    """
-    producer = create_kafka_producer(settings, logger)
-    root_project = next(filter(lambda p: p.is_root, provider.projects))
-    for region in provider.regions:
-        message = KafkaEvaluateProviderMessage(
-            msg_version=settings.KAFKA_EVALUATE_PROVIDERS_MSG_VERSION,
-            auth_endpoint=provider.auth_endpoint,
-            region_name=region.name,
-            project_name=root_project.name,
-            flavor_name=None,
-            public_net_name=None,
-            cinder_net_id=None,
-            floating_ips_enable=False,
-        )
-        await send(producer, settings.KAFKA_EVALUATE_PROVIDERS_TOPIC, message)
->>>>>>> 8aa51953
 
 from fed_mgr.config import Settings, get_settings
 from fed_mgr.logger import get_logger
