--- conflicted
+++ resolved
@@ -1,30 +1,13 @@
 """Logger modules."""
 
 import logging
-from enum import Enum
 
-<<<<<<< HEAD
-from fed_mgr.config import get_settings
-=======
->>>>>>> 95381c32
-
-class LogLevelEnum(int, Enum):
-    """Enumeration of supported logging levels."""
-
-<<<<<<< HEAD
-def get_logger(
-    name: str = "fed-mgr-api", log_level: int | None = None
-) -> logging.Logger:
-=======
-    DEBUG = logging.DEBUG
-    INFO = logging.INFO
-    WARNING = logging.WARNING
-    ERROR = logging.ERROR
-    CRITICAL = logging.CRITICAL
+from fed_mgr.config import LogLevelEnum, get_settings
 
 
-def get_logger(log_level: LogLevelEnum) -> logging.Logger:
->>>>>>> 95381c32
+def get_logger(
+    name: str = "fed-mgr-api", log_level: LogLevelEnum | None = None
+) -> logging.Logger:
     """Create and configure a logger for the fed-mgr API service.
 
     The logger outputs log messages to the console with a detailed format including
@@ -32,12 +15,9 @@
     The log level is set based on the application settings.
 
     Args:
-<<<<<<< HEAD
         name: Name of the logger. Defaults to "fed-mgr-api".
-        log_level: Log level for the logger. Defaults to the application settings.
-=======
-        log_level (LogLevelEnum): Loggging level.
->>>>>>> 95381c32
+        log_level (LogLevelEnum):  Log level for the logger. Defaults to the application
+            settings.
 
     Returns:
         logging.Logger: The configured logger instance.
@@ -51,13 +31,8 @@
     stream_handler = logging.StreamHandler()
     stream_handler.setFormatter(formatter)
 
-<<<<<<< HEAD
     logger = logging.getLogger(name)
     logger.setLevel(level=log_level or get_settings().LOG_LEVEL)
-=======
-    logger = logging.getLogger("fed-mgr-api")
-    logger.setLevel(level=log_level)
->>>>>>> 95381c32
     logger.addHandler(stream_handler)
 
     return logger