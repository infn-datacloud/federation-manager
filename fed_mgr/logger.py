--- conflicted
+++ resolved
@@ -5,13 +5,9 @@
 from fed_mgr.config import LogLevelEnum, get_settings
 
 
-<<<<<<< HEAD
-def get_logger(settings: Settings, name: str | None = None) -> logging.Logger:
-=======
 def get_logger(
     name: str = "fed-mgr-api", log_level: LogLevelEnum | None = None
 ) -> logging.Logger:
->>>>>>> 986e9ff7
     """Create and configure a logger for the fed-mgr API service.
 
     The logger outputs log messages to the console with a detailed format including
@@ -19,14 +15,9 @@
     The log level is set based on the application settings.
 
     Args:
-<<<<<<< HEAD
-        settings: The application settings instance containing the log level.
-        name: Name of the logger (optional).
-=======
         name: Name of the logger. Defaults to "fed-mgr-api".
         log_level (LogLevelEnum):  Log level for the logger. Defaults to the application
             settings.
->>>>>>> 986e9ff7
 
     Returns:
         logging.Logger: The configured logger instance.
@@ -40,13 +31,8 @@
     stream_handler = logging.StreamHandler()
     stream_handler.setFormatter(formatter)
 
-<<<<<<< HEAD
-    logger = logging.getLogger(name if name is not None else "fed-mgr-api")
-    logger.setLevel(level=settings.LOG_LEVEL)
-=======
     logger = logging.getLogger(name)
     logger.setLevel(level=log_level or get_settings().LOG_LEVEL)
->>>>>>> 986e9ff7
     logger.addHandler(stream_handler)
 
     return logger