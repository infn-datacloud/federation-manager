"""Entry point for the Federation-Registry web app."""

import urllib.parse
from contextlib import asynccontextmanager

from fastapi import FastAPI
from fastapi.middleware.cors import CORSMiddleware
from sqlmodel import Session

from fed_mgr.auth import configure_flaat
from fed_mgr.config import API_V1_STR, get_settings
from fed_mgr.db import create_db_and_tables, dispose_engine
<<<<<<< HEAD
from fed_mgr.kafka import KafkaApp
=======
from fed_mgr.exceptions import (
    add_auth_exception_handlers,
    add_db_exception_handlers,
    add_rest_exception_handlers,
    add_service_exception_handlers,
)
from fed_mgr.kafka import start_kafka_listeners, stop_kafka_listeners
>>>>>>> 986e9ff7
from fed_mgr.logger import get_logger
from fed_mgr.v1.providers.crud import start_tasks_to_remove_deprecated_providers
from fed_mgr.v1.router import public_router_v1, secured_router_v1
from fed_mgr.v1.users.crud import create_fake_user, delete_fake_user

settings = get_settings()

summary = "Federation-Manager REST API of the DataCloud project"
description = """
The Federation-Manager component stores providers federation requests and user groups
resource usage requests.
"""
version = "0.1.0"
contact = {
    "name": settings.MAINTAINER_NAME,
    "url": settings.MAINTAINER_URL,
    "email": settings.MAINTAINER_EMAIL,
}
tags_metadata = [
    {
        "name": API_V1_STR,
        "description": "API version 1, see link on the right",
        "externalDocs": {
            "description": "API version 1 documentation",
            "url": urllib.parse.urljoin(str(settings.BASE_URL), API_V1_STR + "docs"),
        },
    },
]


@asynccontextmanager
async def lifespan(app: FastAPI):
    """FastAPI application lifespan context manager.

    This function is called at application startup and shutdown. It performs:
    - Initializes the application logger and attaches it to the request state.
    - Configures authentication/authorization (Flaat).
    - Creates database tables if they do not exist.
    - Cleans up resources and disposes the database engine on shutdown.

    Args:
        app: The FastAPI application instance.

    Yields:
        dict: A dictionary with the logger instance, available in the request state.

    """
    logger = get_logger(log_level=settings.LOG_LEVEL)
    configure_flaat(settings, logger)
    engine = create_db_and_tables(logger)

    kafka = None
    # At application startup create or delete fake user based on authn mode
    with Session(engine) as session:
        if settings.KAFKA_ENABLED:
            kafka = KafkaApp(session)
        if settings.AUTHN_MODE is None:
            create_fake_user(session)
        else:
            delete_fake_user(session)
        start_tasks_to_remove_deprecated_providers(session)

    yield {"logger": logger}

    dispose_engine(logger)


app = FastAPI(
    contact=contact,
    description=description,
    openapi_tags=tags_metadata,
    summary=summary,
    title=settings.PROJECT_NAME,
    version=version,
    lifespan=lifespan,
)
app.add_middleware(
    CORSMiddleware,
    allow_origins=[str(origin).rstrip("/") for origin in settings.BACKEND_CORS_ORIGINS],
    allow_credentials=True,
    allow_methods=["*"],
    allow_headers=["*"],
)

sub_app_v1 = FastAPI(
    contact=contact,
    description=description,
    summary=summary,
    title=settings.PROJECT_NAME,
    version=version,
)
sub_app_v1.include_router(secured_router_v1)
sub_app_v1.include_router(public_router_v1)

add_auth_exception_handlers(sub_app_v1)
add_db_exception_handlers(sub_app_v1)
add_rest_exception_handlers(sub_app_v1)
add_service_exception_handlers(sub_app_v1)

app.mount(API_V1_STR, sub_app_v1)<|MERGE_RESOLUTION|>--- conflicted
+++ resolved
@@ -10,17 +10,13 @@
 from fed_mgr.auth import configure_flaat
 from fed_mgr.config import API_V1_STR, get_settings
 from fed_mgr.db import create_db_and_tables, dispose_engine
-<<<<<<< HEAD
-from fed_mgr.kafka import KafkaApp
-=======
 from fed_mgr.exceptions import (
     add_auth_exception_handlers,
     add_db_exception_handlers,
     add_rest_exception_handlers,
     add_service_exception_handlers,
 )
-from fed_mgr.kafka import start_kafka_listeners, stop_kafka_listeners
->>>>>>> 986e9ff7
+from fed_mgr.kafka import KafkaApp
 from fed_mgr.logger import get_logger
 from fed_mgr.v1.providers.crud import start_tasks_to_remove_deprecated_providers
 from fed_mgr.v1.router import public_router_v1, secured_router_v1
