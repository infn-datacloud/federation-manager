--- conflicted
+++ resolved
@@ -75,18 +75,8 @@
             delete_fake_user(session)
         start_tasks_to_remove_deprecated_providers(session)
 
-<<<<<<< HEAD
     yield {"logger": logger}
 
-=======
-    if settings.KAFKA_ENABLE:
-        kafka_tasks = await start_kafka_listeners(settings, logger)
-
-    yield {"logger": logger}
-
-    if settings.KAFKA_ENABLE:
-        await stop_kafka_listeners(kafka_tasks, logger)
->>>>>>> 8aa51953
     dispose_engine(logger)
 
 
