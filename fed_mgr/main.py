--- conflicted
+++ resolved
@@ -64,11 +64,7 @@
         dict: A dictionary with the logger instance, available in the request state.
 
     """
-<<<<<<< HEAD
-    logger = get_logger()
-=======
-    logger = get_logger(settings.LOG_LEVEL)
->>>>>>> 95381c32
+    logger = get_logger(log_level=settings.LOG_LEVEL)
     configure_flaat(settings, logger)
     engine = create_db_and_tables(logger)
 
